--- conflicted
+++ resolved
@@ -930,11 +930,7 @@
                                  e_source_authentication_get_host (auth),
                                  e_source_authentication_get_port (auth),
                                  e_source_webdav_get_resource_path (webdav));
-<<<<<<< HEAD
-
-=======
-          g_debug ("%s", uri);
->>>>>>> b523cdc8
+
           gtk_link_button_set_uri (GTK_LINK_BUTTON (self->calendar_url_button), uri);
           gtk_button_set_label (GTK_BUTTON (self->calendar_url_button), uri);
         }
@@ -1270,7 +1266,6 @@
   uri = gtk_entry_get_text (GTK_ENTRY (dialog->calendar_address_entry));
   soup_uri = soup_uri_new (uri);
   if (!soup_uri)
-<<<<<<< HEAD
     return FALSE;
 
   host = soup_uri_get_host (soup_uri);
@@ -1278,9 +1273,6 @@
 
   if (soup_uri_get_scheme (soup_uri) == SOUP_URI_SCHEME_FILE)
     is_file = TRUE;
-=======
-    goto out;
->>>>>>> b523cdc8
 
   host = soup_uri_get_host (soup_uri);
   path = soup_uri_get_path (soup_uri);
@@ -1385,10 +1377,6 @@
 
   e_named_parameters_free (credentials);
 
-<<<<<<< HEAD
-=======
-out:
->>>>>>> b523cdc8
   return FALSE;
 }
 
@@ -1591,11 +1579,7 @@
       /* Get the new resource path from the uri */
       resource_path = soup_uri_get_path (soup_uri);
 
-<<<<<<< HEAD
       if (soup_uri)
-=======
-      if (soup_uri != NULL)
->>>>>>> b523cdc8
         {
           ESourceSelectable *selectable;
           ESourceWebdav *webdav;
